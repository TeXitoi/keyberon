--- conflicted
+++ resolved
@@ -46,11 +46,7 @@
 /// ```
 pub use keyberon_macros::*;
 
-<<<<<<< HEAD
 use crate::action::{Action, HoldTapConfig, HoldTapAction, SequenceEvent};
-=======
-use crate::action::{Action, HoldTapConfig, HoldTapAction};
->>>>>>> 03542891
 use crate::key_code::KeyCode;
 use arraydeque::ArrayDeque;
 use heapless::Vec;
@@ -87,11 +83,8 @@
     waiting: Option<WaitingState<T>>,
     stacked: Stack,
     tap_hold_tracker: TapHoldTracker,
-<<<<<<< HEAD
     active_sequences:
         ArrayDeque<[SequenceState; MAX_SEQUENCES], arraydeque::behavior::Wrapping>,
-=======
->>>>>>> 03542891
 }
 
 /// An event on the key matrix.
@@ -277,6 +270,11 @@
                     return waiting_action;
                 }
             }
+            HoldTapConfig::Custom(func) => {
+                if let waiting_action @ Some(_) = (func)(StackedIter(stacked.iter())) {
+                    return waiting_action;
+                }
+            }
         }
         if let Some(&Stacked { since, .. }) = stacked
             .iter()
@@ -313,7 +311,6 @@
     }
 }
 
-<<<<<<< HEAD
 #[derive(Debug, Copy, Clone)]
 struct SequenceState {
     cur_event: Option<SequenceEvent>,
@@ -322,8 +319,6 @@
     remaining_events: &'static [SequenceEvent],
 }
 
-=======
->>>>>>> 03542891
 /// An event, waiting in a stack to be processed.
 #[derive(Debug)]
 pub struct Stacked {
@@ -368,10 +363,7 @@
             waiting: None,
             stacked: ArrayDeque::new(),
             tap_hold_tracker: Default::default(),
-<<<<<<< HEAD
             active_sequences: ArrayDeque::new(),
-=======
->>>>>>> 03542891
         }
     }
     /// Iterates on the key codes of the current state.
@@ -415,10 +407,7 @@
         self.states = self.states.iter().filter_map(State::tick).collect();
         self.stacked.iter_mut().for_each(Stacked::tick);
         self.tap_hold_tracker.tick();
-<<<<<<< HEAD
         self.process_sequences();
-=======
->>>>>>> 03542891
         match &mut self.waiting {
             Some(w) => match w.tick(&self.stacked) {
                 Some(WaitingAction::Hold) => self.waiting_into_hold(),
@@ -1357,7 +1346,6 @@
             assert_keys(&[Enter], layout.keycodes());
         }
     }
-<<<<<<< HEAD
 
     #[test]
     fn sequences() {
@@ -1560,6 +1548,4 @@
         assert_keys(&[LShift], layout.keycodes());
         assert_eq!(CustomEvent::NoEvent, layout.tick());
     }
-=======
->>>>>>> 03542891
 }