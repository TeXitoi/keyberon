--- conflicted
+++ resolved
@@ -3,18 +3,13 @@
 use crate::key_code::KeyCode;
 
 /// The different types of actions we support for key macros
-<<<<<<< HEAD
 #[non_exhaustive] // Definitely NOT exhaustive!  Let's add more! Mouse events maybe? :)
-=======
-#[non_exhaustive]
->>>>>>> 6e5e068c
 #[derive(Debug, Clone, Copy, Eq, PartialEq)]
 pub enum SequenceEvent {
     /// A keypress/keydown
     Press(KeyCode),
     /// Key release/keyup
     Release(KeyCode),
-<<<<<<< HEAD
     /// For sequences that need to wait a bit before continuing
     Delay {
         /// A delay (in ticks) to wait before executing the next SequenceEvent
@@ -33,12 +28,6 @@
             _ => None,
         }
     }
-=======
-    /// Combination quick keydown followed by keyrelease
-    Tap(KeyCode),
-    /// Release all (currently) pressed keys
-    ReleaseAll(),
->>>>>>> 6e5e068c
 }
 
 /// The different actions that can be done.
@@ -80,19 +69,10 @@
         /// The tap action.
         tap: &'static Action,
     },
-<<<<<<< HEAD
     /// A sequence of SequenceEvents
     Sequence {
         /// An array of SequenceEvents that will be triggered (in order)
         events: &'static [SequenceEvent],
-=======
-    /// A sequence of KeyEvents
-    Sequence {
-        /// How long to delay between events
-        delay: u16, // NOTE: Currently unused
-        /// The sequence of KeyEvents that will be triggered
-        actions: &'static [SequenceEvent],
->>>>>>> 6e5e068c
     },
 }
 impl Action {
@@ -137,31 +117,3 @@
 pub const fn m(kcs: &'static [KeyCode]) -> Action {
     Action::MultipleKeyCodes(kcs)
 }
-<<<<<<< HEAD
-=======
-
-/// A shortcut to create `KeyEvent::Tap`, useful to create compact
-/// layout.
-pub const fn tap(kc: KeyCode) -> SequenceEvent {
-    SequenceEvent::Tap(kc)
-}
-
-/// A shortcut to create `KeyEvent::Press`, useful to create compact
-/// layout.
-pub const fn kp(kc: KeyCode) -> SequenceEvent {
-    SequenceEvent::Press(kc)
-}
-
-/// A shortcut to create `KeyEvent::Release`, useful to create compact
-/// layout.
-pub const fn kr(kc: KeyCode) -> SequenceEvent {
-    SequenceEvent::Release(kc)
-}
-
-// NOTE: This doesn't work yet:
-/// A shortcut to create `KeyEvent::Release`, useful to create compact
-/// layout.
-pub const fn ra() -> SequenceEvent {
-    SequenceEvent::ReleaseAll()
-}
->>>>>>> 6e5e068c
