[package]
name = "keyberon"
version = "0.2.0"
authors = ["Guillaume Pinot <texitoi@texitoi.eu>", "Robin Krahl <robin.krahl@ireas.org>"]
edition = "2018"
description = "Pure Rust keyboard firmware."
documentation = "https://docs.rs/keyberon"
repository = "https://github.com/TeXitoi/keyberon"
keywords = ["keyboard", "usb-device", "firmware"]
categories = ["embedded", "no-std"]
license = "MIT"
readme = "README.md"

[dependencies]
keyberon-macros = { version = "0.1.0", path = "./keyberon-macros" }
either = { version = "1.6", default-features = false }
<<<<<<< HEAD
embedded-hal = { version = "0.2", features = ["unproven"] }
usb-device = "0.3"
=======
embedded-hal = { version = "1.0" }
usb-device = "0.2"
>>>>>>> cc21f410
heapless = "0.7"
arraydeque = { version = "0.4.5", default-features = false }<|MERGE_RESOLUTION|>--- conflicted
+++ resolved
@@ -14,12 +14,7 @@
 [dependencies]
 keyberon-macros = { version = "0.1.0", path = "./keyberon-macros" }
 either = { version = "1.6", default-features = false }
-<<<<<<< HEAD
-embedded-hal = { version = "0.2", features = ["unproven"] }
+embedded-hal = { version = "1.0" }
 usb-device = "0.3"
-=======
-embedded-hal = { version = "1.0" }
-usb-device = "0.2"
->>>>>>> cc21f410
 heapless = "0.7"
 arraydeque = { version = "0.4.5", default-features = false }