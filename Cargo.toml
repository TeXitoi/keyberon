[package]
name = "keyberon"
version = "0.2.0"
authors = ["Guillaume Pinot <texitoi@texitoi.eu>", "Robin Krahl <robin.krahl@ireas.org>"]
edition = "2018"
description = "Pure Rust keyboard firmware."
documentation = "https://docs.rs/keyberon"
repository = "https://github.com/TeXitoi/keyberon"
keywords = ["keyboard", "usb-device", "firmware"]
categories = ["embedded", "no-std"]
license = "MIT"
readme = "README.md"

[dependencies]
keyberon-macros = { version = "0.1.0", path = "./keyberon-macros" }
<<<<<<< HEAD
either = { version = "1.9.0", default-features = false }
embedded-hal = { version = "0.2", features = ["unproven"] }
usb-device = "0.2"
heapless = "0.8"
arraydeque = { version = "0.5.1", default-features = false }
=======
either = { version = "1.6", default-features = false }
embedded-hal = { version = "1.0" }
usb-device = "0.3"
heapless = "0.7"
arraydeque = { version = "0.4.5", default-features = false }
>>>>>>> a51bec76
<|MERGE_RESOLUTION|>--- conflicted
+++ resolved
@@ -13,16 +13,8 @@
 
 [dependencies]
 keyberon-macros = { version = "0.1.0", path = "./keyberon-macros" }
-<<<<<<< HEAD
 either = { version = "1.9.0", default-features = false }
-embedded-hal = { version = "0.2", features = ["unproven"] }
-usb-device = "0.2"
-heapless = "0.8"
-arraydeque = { version = "0.5.1", default-features = false }
-=======
-either = { version = "1.6", default-features = false }
 embedded-hal = { version = "1.0" }
 usb-device = "0.3"
-heapless = "0.7"
-arraydeque = { version = "0.4.5", default-features = false }
->>>>>>> a51bec76
+heapless = "0.8"
+arraydeque = { version = "0.5.1", default-features = false }